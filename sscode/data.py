# basic
import os, glob, sys
from datetime import datetime

# arrays
import numpy as np
import pandas as pd
import xarray as xr

# plotting
import matplotlib.pyplot as plt
import cartopy.crs as ccrs

# custom
from .config import data_path, default_location # get config params
#data_path = os.getenv('SSURGE_DATA_PATH', data_path)
print("DATA PATH", data_path)
from .plotting.config import _figsize, _figsize_width, _figsize_height, \
    _fontsize_title, _fontsize_legend
from .utils import calculate_relative_winds
from .validation import compare_datasets
from .plotting.data import plot_pres_winds
from .plotting.utils import plot_ccrs_nz

# warnings
import warnings
warnings.filterwarnings('ignore')


# loader dicts summary
loader_dict_options = {
    'predictor': ['cfsr','era_5'],
    'predictand': ['dac','moana','codec'],
    'validator': ['uhslc','linz','other','privtgs']
}
# dataset attrs
datasets_attrs = {
    'era5': ('longitude','latitude',None,'ERA 5 reanalysis','u10','v10'),
    #'cfsr': ('lon','lat',None,'CFSR reanalysis','U_GRD_L103','V_GRD_L103'),
    'cfsr': ('longitude','latitude',None,'CFSR reanalysis','ugrd10m','vgrd10m'),
    'dac': ('longitude','latitude',None,'DAC global reanalysis'),
    'moana': ('lon','lat','site','Moana v2 hindcast'),
    'codec': ('codec_coords_lon','codec_coords_lat','name','CoDEC reanalysis'),
    'uhslc': ('longitude','latitude','name','UHSLC tgs'),
    'linz': ('longitude','latitude','name','LINZ tgs'),
    'other': ('longitude','latitude','name','OTHER tgs'),
    'privtgs': ('longitude','latitude','name','Private tgs')
}


class Loader(object):
    """
    This class loads the data that will be used in future parts. This class is
    useful if all the data is wanted to be loaded at the same time, and then the
    methods in the class can be easily used, specifying just the list with all
    the datasets in the correct order

    TODO: add Experiment to Loader class??

    """

    def __init__(self, data_to_load: list = ['cfsr','moana','uhslc'],
                 time_resample: str = '1D', load_winds: bool = True,
                 location: tuple = default_location, plot: bool = True):
        """
        Loader class constructor

        ** By default, the Loader loads / calculates the winds projected in
        default_location, but the loaded data can be re-projected using
        the function calculate_relative_winds() in utils.py **

        Most of the parameters in this Loader class refer to the predictor
        loading functions, as those are the ones that might inccur memory
        problems

        Args:
            data_to_load (list, optional): List with the predictor, predictand 
            and validator:
                - Defaults to ['cfsr','moana','uhslc'].
            time_resample (str, optional): Time step to resample the data to, this might
                also by a year / years to crop the data to. Notice that this time
                resample is only made in the predictor, as the other datasets
                do not occupy much memory. Defaults to '1D'.
            load_winds (bool, optional): Load or not the wind data. It is recommended
                to be loaded, but be careful killing the kernel. Defaults to True.
            location (tuple, optional): Location if required (to project the winds).
                It is alsa saved in the class attributes. Defaults to default_location.
            plot (bool, optional): Whether to plot or not the loaded data.
                Defaults to True.
        """

        # save location
        self.location = location

        # load the predictor
        if data_to_load[0] in loader_dict_options['predictor']:
            if data_to_load[0]=='era_5':
                predictor = load_era_5(
                    time=time_resample,
                    load_winds=(load_winds,location),
                    plot=plot
                )
            elif data_to_load[0]=='cfsr':
                predictor = load_cfsr(
                    time=time_resample,
                    load_winds=(load_winds,location),
                    plot=plot
                )
            # check loaded slp / winds and save attributes
            if len(predictor)==1:
                self.predictor_slp = predictor[0]
            else:
                self.predictor_slp = predictor[0]
                self.predictor_wind = predictor[1]
            self.predictor_attrs = datasets_attrs[data_to_load[0]]
        else:
            print('\n data not available for this predictor!! \n')

        # load the predictand
        if data_to_load[1] in loader_dict_options['predictand']:
            if data_to_load[1]=='dac':
                self.predictand = load_dac_hindcast(plot=plot)
            elif data_to_load[1]=='moana':
                self.predictand = load_moana_hindcast(plot=plot)
            elif data_to_load[1]=='codec':
                self.predictand = load_codec_hindcast(plot=plot)
            self.predictand_attrs = datasets_attrs[data_to_load[1]]
        else:
            print('\n data not available for this predictand!! \n')

        # load the validator
        if data_to_load[2] in loader_dict_options['validator']:
            if data_to_load[2]=='uhslc':
                self.validator = join_load_uhslc_tgs(plot=plot)
            elif data_to_load[2]=='privtgs':
                self.validator = load_private_tgs(plot=plot)
            elif data_to_load[2]=='linz':
                self.validator = join_load_linz_tgs(plot=plot)
            elif data_to_load[2]=='other':
                self.validator = join_load_other_tgs(plot=plot)
            self.validator_attrs = datasets_attrs[data_to_load[2]]
        else:
            print('\n data not available for this validator!! \n')
                
                
    def validate_datasets(self, # this is prepared for UHSLC-Moana
                          comparison_variables: list = [['ss','msea'],['ss','msea']],
                          time_resample = None):
        """
        This method validates the loaded data with the compare_datasets function

        Args:
            comparison_variables (List of lists): These are two python lists that save
                the name of the variables to be compared, the first list refer to the
                predictand, and the second list refer to the validator
            time_resample (str, optional): Time resample step in case the comparison
                might be done in a reduced time step. Defaults to None.

        """

        self.predictand_reduced, self.validator_reduced, self.ss_stats = compare_datasets(
            self.predictand,self.predictand_attrs,
            self.validator,self.validator_attrs,
            comparison_variables=comparison_variables,
            time_resample=time_resample
        ) # compare datasets


def load_era_5(data_path: str = data_path+'/era_5/',
               time: str = '1997', # time cropping recommended
               load_winds: tuple = (True,default_location),
               plot: bool = True):
    """
    This function loads the era5 data and crops it to a time frame
    of a year, or resamples it daily, as it is very difficult to 
    work with all the data at the same time. The winds can be easily
    loaded, and also cropped and projected in the direction of a
    location if requested

    Args:
        data_path (str, optional): Data path folder in repository. 
            - Defaults to data_path.
        time (str, optional): Year to crop the data. It can also be a time
            step to resample the data as 1H, 6H, 1D...
            - Defaults to '1997'.
        load_winds (tuple, optional): this indicates wether the winds are loaded or not, and
            the location of the projected winds.
            - Defaults to (True,default_location)
        plot (bool, optional): Whether to plot or not the results.
            - Defaults to True.
            
    Returns:
        [list]: This is a list with the data loaded.
    """

    # load / calculate... xarray datasets
    print('\n loading the sea-level-pressure fields... \n')
    if time not in list(
        np.arange(1988,2022,1).astype(str) # years of data + 2
    ):
        # resample to daily
        if time=='1D' and os.path.isfile(os.path.join(data_path,
                                                      'ERA5_MSLP_daily.nc')) and \
            os.path.isfile(
                os.path.join(data_path,'ERA_5_WINDs_daily.nc')
            ): # check files existance
            print('\n loading daily resampled data... \n')
            # loading resampled data
            mslp = xr.open_dataarray(os.path.join(data_path,
                                                  'ERA5_MSLP_daily.nc'))
            if load_winds[0]:
                wind = xr.open_dataset(os.path.join(data_path,
                                                    'ERA_5_WINDs_daily.nc'))
                # plot the data
                plot_pres_winds( # if plot, slp and winds must be loaded
                    [mslp,wind],data_name=datasets_attrs['era_5'][3],
                    lat_name=datasets_attrs['era_5'][1],
                    lon_name=datasets_attrs['era_5'][0],
                    u_name=datasets_attrs['era_5'][4],
                    v_name=datasets_attrs['era_5'][5],
                    wind_proj='wind_proj_mask'
                ) if plot else None
            # return data
            return_data = [mslp] if not load_winds[0] else [mslp,wind]
            return return_data
        else:
            print('\n resampling data to {}... \n'.format(time))
            mslp = xr.open_dataset(os.path.join(data_path,
                                                'ERA5_MSLP_1H_1979_2021.nc'))['msl']\
                .resample(time=time).mean()
        if load_winds[0]:
            print('\n loading the winds... \n')
            uw = xr.open_dataset(os.path.join(data_path,
                                              'ERA5_10mu_1H_1979_2021.nc'))['u10']\
                .resample(time=time).mean()
            vw = xr.open_dataset(os.path.join(data_path,
                                              'ERA5_10mv_1H_1979_2021.nc'))['v10']\
                .resample(time=time).mean()
            wind = calculate_relative_winds(
                location=load_winds[1],uw=uw,vw=vw,
                lat_name=datasets_attrs['era_5'][1],
                lon_name=datasets_attrs['era_5'][0]
            )
            # plot the data
            plot_pres_winds(
                [mslp,wind],data_name=datasets_attrs['era_5'][3],
                lat_name=datasets_attrs['era_5'][1],
                lon_name=datasets_attrs['era_5'][0],
                u_name=datasets_attrs['era_5'][4],
                v_name=datasets_attrs['era_5'][5]
            ) if plot else None
        else:
            print('\n projected winds will not be calculated... returning the SLP... \n')
    else:
        mslp = xr.open_dataset(os.path.join(data_path,
                                            'ERA5_MSLP_1H_1979_2021.nc'))['msl']
        # try year cropping
        if time:
            mslp = mslp.sel(time=time) # year cropping
            print(' cropped data to {} \n'.format(int(time)))
        else:
            print('\n LOADING ALL THE MSLP DATA (be careful with memory) \n')
        if load_winds[0]:
            print('\n loading the winds... \n')
            uw = xr.open_dataset(os.path.join(data_path,
                                              'ERA5_10mu_1H_1979_2021.nc'))['u10']\
                .sel(time=time)
            vw = xr.open_dataset(os.path.join(data_path,
                                              'ERA5_10mv_1H_1979_2021.nc'))['v10']\
                .sel(time=time)
            wind = calculate_relative_winds(
                location=load_winds[1],uw=uw,vw=vw,
                lat_name=datasets_attrs['era5'][1],
                lon_name=datasets_attrs['era5'][0]
            )
            # plot the data
            plot_pres_winds(
                [mslp,wind],data_name=datasets_attrs['era5'][3],
                lat_name=datasets_attrs['era5'][1],
                lon_name=datasets_attrs['era5'][0],
                u_name=datasets_attrs['era_5'][4],
                v_name=datasets_attrs['era_5'][5]
            ) if plot else None
        else:
            print('\n projected winds will not be calculated... returning the SLP... \n')

    # return the loaded datasets
    return_data = [mslp] if not load_winds[0] else [mslp,wind]

    return return_data


def load_cfsr(data_path: str = data_path+'/cfsr/',
              time: str = '1997', # time cropping recommended
              load_winds: tuple = (False,default_location),
              plot: bool = True):
    """
    This function loads the cfsr data and crops it to a time frame
    of a year, or resamples it daily, as it is very difficult to 
    work with all the data at the same time. The winds can be easily
    loaded, and also cropped and projected in the direction of a
    location if requested

    Args:
        data_path (str, optional): Data path folder in repository. 
            - Defaults to data_path.
        time (str, optional): Year to crop the data. It can also be a time
            step to resample the data as 1H, 6H, 1D...
            - Defaults to '1997'.
        load_winds (tuple, optional): this indicates wether the winds are loaded or not, and
            the location of the projected winds.
            - Defaults to (True,default_location)
        plot (bool, optional): Whether to plot or not the results.
            - Defaults to True.

    Returns:
        [list]: This is a list with the data loaded.
    """

    # load / calculate... xarray datasets
    print('\n loading the sea-level-pressure fields... \n')
    if time not in list(
        np.arange(1988,2022,1).astype(str) # years of data + 2
    ):
        # resample to daily
        if time=='1D' and os.path.isfile(os.path.join(data_path,
                                                      'CFSR_MSLP_daily.nc')):
            # loading saved datasets
            print('\n loading daily resampled data... \n')
            # loading resampled data
            mslp = xr.open_dataarray(os.path.join(data_path,
                                                  'CFSR_MSLP_daily.nc')).sel(time=slice(datetime(1990,1,1), None))
<<<<<<< HEAD
            mslp = mslp.sortby(datasets_attrs['cfsr'][0],ascending=True)\
                .sortby(datasets_attrs['cfsr'][1],ascending=True)
            if load_winds[0]:
=======
            if load_winds[0] and os.path.isfile(os.path.join(data_path,
                                                             'CFSR_WINDs_daily.nc')):
>>>>>>> b0a8047e
                wind = xr.open_dataset(os.path.join(data_path,
                                                    'CFSR_WINDs_daily.nc')).sel(time=slice(datetime(1990,1,1), None))
                # plot the data
                plot_pres_winds(
                    [mslp,wind],data_name=datasets_attrs['cfsr'][3],
                    lat_name=datasets_attrs['cfsr'][1],
                    lon_name=datasets_attrs['cfsr'][0],
                    u_name=datasets_attrs['cfsr'][4],
                    v_name=datasets_attrs['cfsr'][5],
                    wind_proj='wind_proj_mask'
                ) if plot else None
            # return data
            return_data = [mslp.sorby(datasets_attrs['cfsr'][0],ascending=True)\
                .sorby(datasets_attrs['cfsr'][1],ascending=True)] if not load_winds[0] else [
                    mslp.sorby(datasets_attrs['cfsr'][0],ascending=True)\
                        .sorby(datasets_attrs['cfsr'][1],ascending=True),
                    wind.sorby(datasets_attrs['cfsr'][0],ascending=True)\
                        .sorby(datasets_attrs['cfsr'][1],ascending=True)
                ]
            return return_data
        else:
            print('\n resampling data to {}... \n'.format(time))
            mslp = xr.open_dataarray(os.path.join(data_path,
                                                  'CFSR_MSLP_1H_1990_2021.nc'))\
                .sel(time=slice(datetime(1990,1,1), None)).resample(time=time).mean()
<<<<<<< HEAD
            mslp = mslp.sortby(datasets_attrs['cfsr'][0],ascending=True)\
                .sortby(datasets_attrs['cfsr'][1],ascending=True)
=======
>>>>>>> b0a8047e
        if load_winds[0]:
            print('\n loading and calculating the winds... \n')
            uw = xr.open_dataset(os.path.join(data_path,
                                              'CFSR_uwnd_6H_1990_2021.nc'))[datasets_attrs['cfsr'][4]]\
                .sel(time=slice(datetime(1990,1,1), None)).resample(time=time).mean()
            vw = xr.open_dataset(os.path.join(data_path,
                                              'CFSR_vwnd_6H_1990_2021.nc'))[datasets_attrs['cfsr'][5]]\
                .sel(time=slice(datetime(1990,1,1), None)).resample(time=time).mean()
            wind = calculate_relative_winds(location=load_winds[1],
                                            lat_name=datasets_attrs['cfsr'][1],
                                            lon_name=datasets_attrs['cfsr'][0],
                                            uw=uw,vw=vw)
            # plot the data
            plot_pres_winds(
                [mslp,wind],data_name=datasets_attrs['cfsr'][3],
                lat_name=datasets_attrs['cfsr'][1],
                lon_name=datasets_attrs['cfsr'][0],
                u_name=datasets_attrs['cfsr'][4],
                v_name=datasets_attrs['cfsr'][5],
                wind_proj='wind_proj_mask'
            )
        else:
            print('\n projected winds will not be calculated... returning the SLP... \n')
    else:
        mslp = xr.open_dataarray(os.path.join(data_path,
                                              'CFSR_MSLP_1H_1990_2021.nc')).sel(time=slice(datetime(1990,1,1), None))
<<<<<<< HEAD
        mslp = mslp.sortby(datasets_attrs['cfsr'][0],ascending=True)\
            .sortby(datasets_attrs['cfsr'][1],ascending=True)
=======
        # mslp = mslp.sorby(datasets_attrs['cfsr'][0],ascending=True)\
        #     .sorby(datasets_attrs['cfsr'][1],ascending=True)
>>>>>>> b0a8047e
        # try year cropping
        if time:
            mslp = mslp.sel(time=time)
            print(' cropping the data to {} \n'.format(int(time)))
        else:
            print('\n LOADING ALL THE MSLP DATA (be careful with RAM memory) \n')
        if load_winds[0]:
            print('\n loading the winds... \n')
            uw = xr.open_dataarray(os.path.join(data_path,
                                                'CFSR_uwnd_6H_1990_2021.nc'))\
                .sel(time=slice(datetime(1990,1,1), None)).sel(time=time)
            vw = xr.open_dataarray(os.path.join(data_path,
                                                'CFSR_vwnd_6H_1990_2021.nc'))\
                .sel(time=slice(datetime(1990,1,1), None)).sel(time=time)
            wind = calculate_relative_winds(
                location=load_winds[1],uw=uw,vw=vw,
                lat_name=datasets_attrs['cfsr'][1],
                lon_name=datasets_attrs['cfsr'][0]
            )
            # plot the data
            plot_pres_winds(
                [mslp,wind],data_name=datasets_attrs['cfsr'][3],
                lat_name=datasets_attrs['cfsr'][1],
                lon_name=datasets_attrs['cfsr'][0],
                u_name=datasets_attrs['cfsr'][4],
                v_name=datasets_attrs['cfsr'][5],
            )
        else:
            print('\n projected winds will not be calculated... returning the SLP... \n')

    # return the loaded datasets
    return_data = [mslp.sorby(datasets_attrs['cfsr'][0],ascending=True)\
        .sorby(datasets_attrs['cfsr'][1],ascending=True)] if not load_winds[0] else [
            mslp.sorby(datasets_attrs['cfsr'][0],ascending=True)\
                .sorby(datasets_attrs['cfsr'][1],ascending=True),
            wind.sorby(datasets_attrs['cfsr'][0],ascending=True)\
                .sorby(datasets_attrs['cfsr'][1],ascending=True)
        ]

    return return_data


def join_load_uhslc_tgs(files_path: str = 
    data_path+'/storm_surge_data/nz_tidal_gauges/uhslc/processed/*.nc',
    plot: bool = False):

    """
    Join all the uhslc tgs in a single xarrray dataset to play with it

    Returns:
        [xarray.Dataset]: xarray dataset with all the tgs and variables
    """

    # join files assigning a name to each
    print('\n loading and plotting the UHSLC tidal guages... \n')
    uhslc_tgs_list = []
    for file in glob.glob(files_path):
        uhslc_tg = xr.open_dataset(file)
        uhslc_tgs_list.append(
            uhslc_tg.expand_dims(dim='name').assign_coords(
                {'name':(('name'),[file[100:-13]]),
                'latitude':(('name'),[uhslc_tg.latitude]),
                'longitude':(('name'),[uhslc_tg.longitude])}
            )
        )

    # join and plot
    uhslc_tgs = xr.concat(uhslc_tgs_list,dim='name') # TODO: add combine_attrs='drop'
    if plot: # plot if specified
        fig, ax = plt.subplots(figsize=_figsize)
        hue_plot = uhslc_tgs.ss.plot(hue='name',alpha=0.6,ax=ax) # plot the ss
        fig.suptitle('UHSLC tidal gauges',fontsize=_fontsize_title)
        ax.legend(list(uhslc_tgs.name.values),loc='lower left',ncol=6)
        fig, axes = plt.subplots(
            ncols=2,nrows=6,figsize=(_figsize_width*4,6),
            sharex=True,sharey=True
        )
        for axi in range(len(uhslc_tgs.name.values)):
            uhslc_tgs.isel(name=axi).ss.plot(
                ax=axes.flatten()[axi],c=hue_plot[axi].get_color(),alpha=0.6,
                label=uhslc_tgs.name.values[axi].upper()
            )
            axes.flatten()[axi].legend(loc='lower left')
            axes.flatten()[axi].set_title('')
            axes.flatten()[axi].set_xlabel('')
            axes.flatten()[axi].set_ylabel('')
        # show results
        plt.show()

    return uhslc_tgs


def join_load_linz_tgs(files_path: str = 
    data_path+'/storm_surge_data/nz_tidal_gauges/linz/processed/*.nc',
    plot: bool = False):

    """
    Join all the linz tgs in a single xarrray dataset to play with it

    Returns:
        [xarray.Dataset]: xarray dataset with all the tgs and variables
    """

    # join files assigning a name to each
    print('\n loading and plotting the LINZ tidal guages... \n')
    linz_tgs_list = []
    for file in glob.glob(files_path):
        linz_tg = xr.open_dataset(file)
        linz_tgs_list.append(
            linz_tg.expand_dims(dim='name').assign_coords(
                {'name':(('name'),[file[95:-13]]),
                'latitude':(('name'),[linz_tg.latitude]),
                'longitude':(('name'),[linz_tg.longitude])}
            )
        )

    # join and plot
    linz_tgs = xr.concat(linz_tgs_list,dim='name') # TODO: add combine_attrs='drop'
    if plot: # plot if specified
        fig, ax = plt.subplots(figsize=_figsize)
        hue_plot = linz_tgs.ss.plot(hue='name',alpha=0.6,ax=ax) # plot the ss
        fig.suptitle('LINZ tidal gauges',fontsize=_fontsize_title)
        ax.legend(list(linz_tgs.name.values),loc='lower left',ncol=10)
        fig, axes = plt.subplots(
            ncols=2,nrows=10,figsize=(_figsize_width*4,10),
            sharex=True,sharey=True
        )
        for axi in range(len(linz_tgs.name.values)):
            linz_tgs.isel(name=axi).ss.plot(
                ax=axes.flatten()[axi],c=hue_plot[axi].get_color(),alpha=0.6,
                label=linz_tgs.name.values[axi].upper()
            )
            axes.flatten()[axi].legend(loc='lower left')
            axes.flatten()[axi].set_title('')
            axes.flatten()[axi].set_xlabel('')
            axes.flatten()[axi].set_ylabel('')
        # show results
        plt.show()

    return linz_tgs


def join_load_other_tgs(files_path: str = 
    data_path+'/storm_surge_data/nz_tidal_gauges/other/processed/*.nc',
    plot: bool = False):

    """
    Join all the other tgs in a single xarrray dataset to play with it

    Returns:
        [xarray.Dataset]: xarray dataset with all the tgs and variables
    """

    # join files assigning a name to each
    print('\n loading and plotting the OTHER tidal guages... \n')
    other_tgs_list = []
    for file in glob.glob(files_path):
        other_tg = xr.open_dataset(file)
        other_tgs_list.append(
            other_tg.expand_dims(dim='name').assign_coords(
                {'name':(('name'),[file[96:-13]]),
                'latitude':(('name'),[other_tg.latitude]),
                'longitude':(('name'),[other_tg.longitude])}
            )
        )

    # join and plot
    other_tgs = xr.concat(other_tgs_list,dim='name') # TODO: add combine_attrs='drop'
    if plot: # plot if specified
        fig, ax = plt.subplots(figsize=_figsize)
        hue_plot = other_tgs.ss.plot(hue='name',alpha=0.6,ax=ax) # plot the ss
        fig.suptitle('OTHER tidal gauges',fontsize=_fontsize_title)
        ax.legend(list(other_tgs.name.values),loc='lower left',ncol=4)
        fig, axes = plt.subplots(
            ncols=2,nrows=4,figsize=(_figsize_width*4,4.4),
            sharex=True,sharey=True
        )
        for axi in range(len(other_tgs.name.values)):
            other_tgs.isel(name=axi).ss.plot(
                ax=axes.flatten()[axi],c=hue_plot[axi].get_color(),alpha=0.6,
                label=other_tgs.name.values[axi].upper()
            )
            axes.flatten()[axi].legend(loc='lower left')
            axes.flatten()[axi].set_title('')
            axes.flatten()[axi].set_xlabel('')
            axes.flatten()[axi].set_ylabel('')
        # show results
        plt.show()

    return other_tgs


def load_private_tgs(file_path: str = 
    data_path+'/storm_surge_data/nz_tidal_gauges/geocean/tgs_geocean_NZ.nc',
    plot: bool = False):

    """
    Load some private tgs in a single xarrray dataset to play with it

    Returns:
        [xarray.Dataset]: xarray dataset with all the tgs and variables
    """

    # load and plot all the geocean tgs
    print('\n loading and plotting the private tidal guages... \n')
    private_tgs = xr.open_dataset(file_path)

    if plot: # plot if specified
        fig, ax = plt.subplots(figsize=_figsize)
        private_tgs.ss.plot(hue='name',alpha=0.6,ax=ax) # plot the ss
        fig.suptitle('Private tidal gauges',fontsize=_fontsize_title)
        ax.legend(list(private_tgs.name.values),loc='lower left',ncol=7)
        private_tgs.ss.plot(col='name',col_wrap=3,figsize=(12,7))
        # show results
        plt.show()

    return private_tgs


def load_moana_hindcast(file_path: str = 
    data_path+'/storm_surge_data/moana_hindcast_v2/moana_coast.zarr/',
    plot: bool = False):

    """
    Load and plot the moana hindcast (saved as .zarr) in a single xarray dataset

    Returns:
        [xarray.Dataset]: xarray dataset with all the moana data
    """

    # print('\n loading the Moana v2 hindcast data... \n')

    # load moana
    moana = xr.open_zarr(file_path)

    if plot: # plot if specified
        # calculate 99% quantile
        # threshold = moana.ss.load().max(dim='time').mean()
        # values to plot
        moana_to_plot = moana.ss.load().groupby('time.season').quantile(0.99)
        # plot some stats
        fig, axes = plt.subplots(
            ncols=2,nrows=2,figsize=(_figsize_width*3.8,_figsize_height*2.6),
            subplot_kw={
                'projection':ccrs.PlateCarree(
                    central_longitude=180
                )
            }
        )
        fig.suptitle('Moana shore nodes -- 0.99 quantiles and season',
                     fontsize=_fontsize_title)
        for seas,ax in zip(moana_to_plot.season.values,axes.flatten()):
            p = ax.scatter(
                moana.lon.values,moana.lat.values,
                c=moana_to_plot.sel(season=seas).values,
                transform=ccrs.PlateCarree(),
                s=20,zorder=40,cmap='jet',
                vmin=0.1,vmax=0.5
            )
            pos_ax = ax.get_position()
            pos_colbar = fig.add_axes([
                pos_ax.x0 + pos_ax.width + 0.01, pos_ax.y0, 0.02, pos_ax.height
            ])
            fig.colorbar(p,cax=pos_colbar)
            ax.set_facecolor('lightblue')
            ax.set_title(seas,fontsize=_fontsize_title)
        # plot NZ map
        plot_ccrs_nz(axes.flatten(),
                     plot_coastline=(False,None,None),
                     plot_labels=(True,10,10))
        # show results
        plt.show()

    return moana


def load_moana_hindcast_ss(file_path: str = 
    data_path+'/storm_surge_data/moana_hindcast_v2/',
    plot: bool = False, daily: bool = False):

    """
    Load the moana hindcast (ss) in a single xarray dataset

    Returns:
        [xarray.Dataset]: xarray dataset with all the ss moana data
    """

    print('\n loading the Moana v2 hindcast data (ss)... \n')

    # TODO: add basic plotting

    if os.path.isfile(os.path.join(file_path,
                                   'moana_ss_daily.nc')) and daily:
        return xr.open_dataarray(
            os.path.join(file_path,
                         'moana_ss_daily.nc')
        )
    else:
        return xr.open_zarr(os.path.join(file_path,'ss/'))


def load_moana_hindcast_msea(file_path: str = 
    data_path+'/storm_surge_data/moana_hindcast_v2/msea/',
    plot: bool = False):

    """
    Load the moana hindcast (msea) in a single xarray dataset

    Returns:
        [xarray.Dataset]: xarray dataset with all the msea moana data
    """

    print('\n loading the Moana v2 hindcast data (msea)... \n')

    # TODO: add basic plotting

    return xr.open_zarr(file_path)


def load_dac_hindcast(file_path: str = 
    data_path+'/storm_surge_data/dac_reanalysis/DAC_SS_6H_1993_2020.nc',
    plot: bool = False):

    """
    Load the DAC hindcast in a single xarray dataset

    Returns:
        [xarray.Dataset]: xarray dataset with all the DAC data
    """

    print('\n loading the DAC hindcast data... \n')

    # TODO: add basic plotting

    return xr.open_dataarray(file_path)


def load_codec_hindcast(file_path: str = 
    data_path+'/storm_surge_data/codec_reanalysis/codec_geocean_NZ.nc',
    plot: bool = False):

    """
    Load the CoDEC hindcast in a single xarray dataset

    Returns:
        [xarray.Dataset]: xarray dataset with all the codec data
    """

    # load and plot codec
    print('\n loading and plotting the CoDEC numerical data... \n')
    codec_hind = xr.open_dataset(file_path).sel(time=slice('1980','2021'))
    codec_hind = codec_hind.assign_coords(
        {'time':pd.to_datetime(codec_hind.time.values).round('H')}
    )

    if plot: # plot if specified
        fig, ax = plt.subplots(figsize=_figsize)
        codec_hind.ss.plot(hue='name',alpha=0.6,ax=ax) # plot the ss
        fig.suptitle('CoDEC numerical model',fontsize=_fontsize_title)
        ax.legend(list(codec_hind.name.values),loc='lower left',ncol=7)
        codec_hind.ss.plot(col='name',col_wrap=3,figsize=(12,7))
        # show results
        plt.show()

    return codec_hind
<|MERGE_RESOLUTION|>--- conflicted
+++ resolved
@@ -330,14 +330,14 @@
             # loading resampled data
             mslp = xr.open_dataarray(os.path.join(data_path,
                                                   'CFSR_MSLP_daily.nc')).sel(time=slice(datetime(1990,1,1), None))
-<<<<<<< HEAD
-            mslp = mslp.sortby(datasets_attrs['cfsr'][0],ascending=True)\
-                .sortby(datasets_attrs['cfsr'][1],ascending=True)
-            if load_winds[0]:
-=======
+#<<<<<<< HEAD
+#            mslp = mslp.sortby(datasets_attrs['cfsr'][0],ascending=True)\
+#                .sortby(datasets_attrs['cfsr'][1],ascending=True)
+#            if load_winds[0]:
+#=======
             if load_winds[0] and os.path.isfile(os.path.join(data_path,
                                                              'CFSR_WINDs_daily.nc')):
->>>>>>> b0a8047e
+#>>>>>>> b0a8047e35346e2a115f52728b2cc6b7feb50090
                 wind = xr.open_dataset(os.path.join(data_path,
                                                     'CFSR_WINDs_daily.nc')).sel(time=slice(datetime(1990,1,1), None))
                 # plot the data
@@ -350,12 +350,12 @@
                     wind_proj='wind_proj_mask'
                 ) if plot else None
             # return data
-            return_data = [mslp.sorby(datasets_attrs['cfsr'][0],ascending=True)\
-                .sorby(datasets_attrs['cfsr'][1],ascending=True)] if not load_winds[0] else [
-                    mslp.sorby(datasets_attrs['cfsr'][0],ascending=True)\
-                        .sorby(datasets_attrs['cfsr'][1],ascending=True),
-                    wind.sorby(datasets_attrs['cfsr'][0],ascending=True)\
-                        .sorby(datasets_attrs['cfsr'][1],ascending=True)
+            return_data = [mslp.sortby(datasets_attrs['cfsr'][0],ascending=True)\
+                .sortby(datasets_attrs['cfsr'][1],ascending=True)] if not load_winds[0] else [
+                    mslp.sortby(datasets_attrs['cfsr'][0],ascending=True)\
+                        .sortby(datasets_attrs['cfsr'][1],ascending=True),
+                    wind.sortby(datasets_attrs['cfsr'][0],ascending=True)\
+                        .sortby(datasets_attrs['cfsr'][1],ascending=True)
                 ]
             return return_data
         else:
@@ -363,11 +363,11 @@
             mslp = xr.open_dataarray(os.path.join(data_path,
                                                   'CFSR_MSLP_1H_1990_2021.nc'))\
                 .sel(time=slice(datetime(1990,1,1), None)).resample(time=time).mean()
-<<<<<<< HEAD
-            mslp = mslp.sortby(datasets_attrs['cfsr'][0],ascending=True)\
-                .sortby(datasets_attrs['cfsr'][1],ascending=True)
-=======
->>>>>>> b0a8047e
+#<<<<<<< HEAD
+#            mslp = mslp.sortby(datasets_attrs['cfsr'][0],ascending=True)\
+#                .sortby(datasets_attrs['cfsr'][1],ascending=True)
+#=======
+#>>>>>>> b0a8047e35346e2a115f52728b2cc6b7feb50090
         if load_winds[0]:
             print('\n loading and calculating the winds... \n')
             uw = xr.open_dataset(os.path.join(data_path,
@@ -394,13 +394,13 @@
     else:
         mslp = xr.open_dataarray(os.path.join(data_path,
                                               'CFSR_MSLP_1H_1990_2021.nc')).sel(time=slice(datetime(1990,1,1), None))
-<<<<<<< HEAD
-        mslp = mslp.sortby(datasets_attrs['cfsr'][0],ascending=True)\
-            .sortby(datasets_attrs['cfsr'][1],ascending=True)
-=======
+#<<<<<<< HEAD
+#        mslp = mslp.sortby(datasets_attrs['cfsr'][0],ascending=True)\
+#            .sortby(datasets_attrs['cfsr'][1],ascending=True)
+#=======
         # mslp = mslp.sorby(datasets_attrs['cfsr'][0],ascending=True)\
         #     .sorby(datasets_attrs['cfsr'][1],ascending=True)
->>>>>>> b0a8047e
+#>>>>>>> b0a8047e35346e2a115f52728b2cc6b7feb50090
         # try year cropping
         if time:
             mslp = mslp.sel(time=time)
@@ -432,12 +432,12 @@
             print('\n projected winds will not be calculated... returning the SLP... \n')
 
     # return the loaded datasets
-    return_data = [mslp.sorby(datasets_attrs['cfsr'][0],ascending=True)\
-        .sorby(datasets_attrs['cfsr'][1],ascending=True)] if not load_winds[0] else [
-            mslp.sorby(datasets_attrs['cfsr'][0],ascending=True)\
-                .sorby(datasets_attrs['cfsr'][1],ascending=True),
-            wind.sorby(datasets_attrs['cfsr'][0],ascending=True)\
-                .sorby(datasets_attrs['cfsr'][1],ascending=True)
+    return_data = [mslp.sortby(datasets_attrs['cfsr'][0],ascending=True)\
+        .sortby(datasets_attrs['cfsr'][1],ascending=True)] if not load_winds[0] else [
+            mslp.sortby(datasets_attrs['cfsr'][0],ascending=True)\
+                .sortby(datasets_attrs['cfsr'][1],ascending=True),
+            wind.sortby(datasets_attrs['cfsr'][0],ascending=True)\
+                .sortby(datasets_attrs['cfsr'][1],ascending=True)
         ]
 
     return return_data
