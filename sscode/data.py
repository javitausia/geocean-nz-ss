--- conflicted
+++ resolved
@@ -35,16 +35,10 @@
 }
 # dataset attrs
 datasets_attrs = {
-<<<<<<< HEAD
-    'era5': ('longitude','latitude',None,'ERA 5 reanalysis','u10','v10'),
-    #'cfsr': ('lon','lat',None,'CFSR reanalysis','U_GRD_L103','V_GRD_L103'),
-    'cfsr': ('longitude','latitude',None,'CFSR reanalysis','ugrd10m','vgrd10m'),
-=======
     'era_5': ('longitude','latitude',None,'ERA 5 reanalysis'),
     'era_5_winds': ('longitude','latitude',None,'ERA 5 winds reanalysis','u10','v10'),
     'cfsr': ('longitude','latitude',None,'CFSR reanalysis'),
     'cfsr_winds': ('lon','lat',None,'CFSR winds reanalysis','U_GRD_L103','V_GRD_L103'),
->>>>>>> 5dea2f8c
     'dac': ('longitude','latitude',None,'DAC global reanalysis'),
     'moana': ('lon','lat','site','Moana v2 hindcast'),
     'codec': ('codec_coords_lon','codec_coords_lat','name','CoDEC reanalysis'),
@@ -66,7 +60,7 @@
 
     def __init__(self, data_to_load: list = ('cfsr','moana','uhslc'),
                  time_resample: str = '1D', 
-                 load_winds: bool = (True,False),
+                 load_winds: bool = (True,None),
                  plot: bool = (True,True,True),
                  load_predictor_files: tuple = (False,None)):
         """
@@ -207,65 +201,24 @@
     # load previously calculated data if specified
     if load_files[0]:
         print('\n loading previously saved atmospheric data... \n')
-        return [xr.open_dataset(file) for file in load_files[1]]
+        return [
+            xr.open_dataset(file).sortby(
+                datasets_attrs[atmospheric_data][0],ascending=True).sortby(
+                datasets_attrs[atmospheric_data][1],ascending=True)
+            if 'WIND' not in file else xr.open_dataset(file).sortby(
+                datasets_attrs[atmospheric_data+'_winds'][0],ascending=True).sortby(
+                datasets_attrs[atmospheric_data+'_winds'][1],ascending=True)
+            for file in load_files[1]
+        ]
 
     # load / calculate... xarray datasets
     print('\n loading and managing atmospheric data... \n')
     if time not in list(
         np.arange(1988,2024,1).astype(str) # years of data + 2
     ):
-<<<<<<< HEAD
-        # resample to daily
-        if time=='1D' and os.path.isfile(os.path.join(data_path,
-                                                      'CFSR_MSLP_daily.nc')):
-            # loading saved datasets
-            print('\n loading daily resampled data... \n')
-            # loading resampled data
-            mslp = xr.open_dataarray(os.path.join(data_path,
-                                                  'CFSR_MSLP_daily.nc')).sel(time=slice(datetime(1990,1,1), None))
-#<<<<<<< HEAD
-#            mslp = mslp.sortby(datasets_attrs['cfsr'][0],ascending=True)\
-#                .sortby(datasets_attrs['cfsr'][1],ascending=True)
-#            if load_winds[0]:
-#=======
-            if load_winds[0] and os.path.isfile(os.path.join(data_path,
-                                                             'CFSR_WINDs_daily.nc')):
-#>>>>>>> b0a8047e35346e2a115f52728b2cc6b7feb50090
-                wind = xr.open_dataset(os.path.join(data_path,
-                                                    'CFSR_WINDs_daily.nc')).sel(time=slice(datetime(1990,1,1), None))
-                # plot the data
-                plot_pres_winds(
-                    [mslp,wind],data_name=datasets_attrs['cfsr'][3],
-                    lat_name=datasets_attrs['cfsr'][1],
-                    lon_name=datasets_attrs['cfsr'][0],
-                    u_name=datasets_attrs['cfsr'][4],
-                    v_name=datasets_attrs['cfsr'][5],
-                    wind_proj='wind_proj_mask'
-                ) if plot else None
-            # return data
-            return_data = [mslp.sortby(datasets_attrs['cfsr'][0],ascending=True)\
-                .sortby(datasets_attrs['cfsr'][1],ascending=True)] if not load_winds[0] else [
-                    mslp.sortby(datasets_attrs['cfsr'][0],ascending=True)\
-                        .sortby(datasets_attrs['cfsr'][1],ascending=True),
-                    wind.sortby(datasets_attrs['cfsr'][0],ascending=True)\
-                        .sortby(datasets_attrs['cfsr'][1],ascending=True)
-                ]
-            return return_data
-        else:
-            print('\n resampling data to {}... \n'.format(time))
-            mslp = xr.open_dataarray(os.path.join(data_path,
-                                                  'CFSR_MSLP_1H_1990_2021.nc'))\
-                .sel(time=slice(datetime(1990,1,1), None)).resample(time=time).mean()
-#<<<<<<< HEAD
-#            mslp = mslp.sortby(datasets_attrs['cfsr'][0],ascending=True)\
-#                .sortby(datasets_attrs['cfsr'][1],ascending=True)
-#=======
-#>>>>>>> b0a8047e35346e2a115f52728b2cc6b7feb50090
-=======
         print('\n resampling data to {}... \n'.format(time))
         print('\n loading the sea-level-pressure fields... \n')
         mslp = xr.open_dataarray(slp_data).sel(time=slice(datetime(1990,1,1),None)).resample(time=time).mean()
->>>>>>> 5dea2f8c
         if load_winds[0]:
             print('\n loading and calculating the winds... \n')
             uw = xr.open_dataarray(winds_data[0]).sel(time=slice(datetime(1990,1,1),None)).resample(time=time).mean()
@@ -287,27 +240,9 @@
         else:
             print('\n projected winds will not be calculated... returning the SLP... \n')
     else:
-<<<<<<< HEAD
-        mslp = xr.open_dataarray(os.path.join(data_path,
-                                              'CFSR_MSLP_1H_1990_2021.nc')).sel(time=slice(datetime(1990,1,1), None))
-#<<<<<<< HEAD
-#        mslp = mslp.sortby(datasets_attrs['cfsr'][0],ascending=True)\
-#            .sortby(datasets_attrs['cfsr'][1],ascending=True)
-#=======
-        # mslp = mslp.sorby(datasets_attrs['cfsr'][0],ascending=True)\
-        #     .sorby(datasets_attrs['cfsr'][1],ascending=True)
-#>>>>>>> b0a8047e35346e2a115f52728b2cc6b7feb50090
-        # try year cropping
-        if time:
-            mslp = mslp.sel(time=time)
-            print(' cropping the data to {} \n'.format(int(time)))
-        else:
-            print('\n LOADING ALL THE MSLP DATA (be careful with RAM memory) \n')
-=======
         print('\n cropping data to {}... \n'.format(time))
         print('\n loading the sea-level-pressure fields... \n')
         mslp = xr.open_dataarray(slp_data).sel(time=time)
->>>>>>> 5dea2f8c
         if load_winds[0]:
             print('\n loading and calculating the winds... \n')
             uw = xr.open_dataset(winds_data[0]).sel(time=time)
@@ -330,21 +265,12 @@
             print('\n projected winds will not be calculated... returning the SLP... \n')
 
     # return the loaded datasets
-<<<<<<< HEAD
-    return_data = [mslp.sortby(datasets_attrs['cfsr'][0],ascending=True)\
-        .sortby(datasets_attrs['cfsr'][1],ascending=True)] if not load_winds[0] else [
-            mslp.sortby(datasets_attrs['cfsr'][0],ascending=True)\
-                .sortby(datasets_attrs['cfsr'][1],ascending=True),
-            wind.sortby(datasets_attrs['cfsr'][0],ascending=True)\
-                .sortby(datasets_attrs['cfsr'][1],ascending=True)
-=======
     return_data = [mslp.sortby(datasets_attrs[atmospheric_data][0],ascending=True)\
         .sortby(datasets_attrs[atmospheric_data][1],ascending=True)] if not load_winds[0] else [
             mslp.sortby(datasets_attrs[atmospheric_data][0],ascending=True)\
                 .sortby(datasets_attrs[atmospheric_data][1],ascending=True),
             wind.sortby(datasets_attrs[atmospheric_data+'_winds'][0],ascending=True)\
                 .sortby(datasets_attrs[atmospheric_data+'_winds'][1],ascending=True)
->>>>>>> 5dea2f8c
         ]
 
     return return_data
